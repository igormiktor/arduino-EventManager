--- conflicted
+++ resolved
@@ -133,29 +133,17 @@
         //Reference: https://www.pjrc.com/teensy/interrupts.html
         //Backup the interrupt enable state and restore it
         SuppressInterrupts() {
-<<<<<<< HEAD
-            sreg_backup = SREG;     /* save interrupt enable/disable state */
-=======
             mSregBackup = SREG;     /* save interrupt enable/disable state */
->>>>>>> deade7c8
             cli();                  /* disable the global interrupt */
         }
         
         ~SuppressInterrupts() {
-<<<<<<< HEAD
-            SREG = sreg_backup;     /* restore interrupt state */
-=======
             SREG = mSregBackup;     /* restore interrupt state */
->>>>>>> deade7c8
         }
         
     private:
         
-<<<<<<< HEAD
-        unsigned char sreg_backup;
-=======
         uint8_t mSregBackup;
->>>>>>> deade7c8
     };
     
 #else
